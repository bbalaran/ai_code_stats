--- conflicted
+++ resolved
@@ -1,12 +1,8 @@
 import { useState, useMemo } from 'react';
 import { mockData } from '../services/mockData';
-<<<<<<< HEAD
-import { Search, ChevronDown, ChevronUp } from 'lucide-react';
-=======
 import { usePageTitle } from '../hooks/usePageTitle';
 import { EmptyState } from '../components/EmptyState';
 import { Search, ChevronDown, ChevronUp, Database } from 'lucide-react';
->>>>>>> 86cb13b5
 import { format } from 'date-fns';
 import type { Session } from '../types';
 
@@ -121,100 +117,6 @@
       </div>
 
       {/* Table */}
-<<<<<<< HEAD
-      <div className="rounded-lg border border-border bg-card overflow-hidden">
-        <div className="overflow-x-auto">
-          <table className="w-full">
-            <thead className="bg-muted/50 border-b border-border">
-              <tr>
-                <th className="text-left p-4 text-sm font-medium">
-                  <button
-                    onClick={() => handleSort('session_id')}
-                    className="flex items-center gap-1 hover:text-foreground"
-                  >
-                    Session ID
-                    {sortField === 'session_id' && (
-                      sortDirection === 'asc' ? <ChevronUp className="h-4 w-4" /> : <ChevronDown className="h-4 w-4" />
-                    )}
-                  </button>
-                </th>
-                <th className="text-left p-4 text-sm font-medium">
-                  <button
-                    onClick={() => handleSort('timestamp')}
-                    className="flex items-center gap-1 hover:text-foreground"
-                  >
-                    Timestamp
-                    {sortField === 'timestamp' && (
-                      sortDirection === 'asc' ? <ChevronUp className="h-4 w-4" /> : <ChevronDown className="h-4 w-4" />
-                    )}
-                  </button>
-                </th>
-                <th className="text-left p-4 text-sm font-medium">Model</th>
-                <th className="text-right p-4 text-sm font-medium">
-                  <button
-                    onClick={() => handleSort('total_tokens')}
-                    className="flex items-center gap-1 hover:text-foreground ml-auto"
-                  >
-                    Tokens
-                    {sortField === 'total_tokens' && (
-                      sortDirection === 'asc' ? <ChevronUp className="h-4 w-4" /> : <ChevronDown className="h-4 w-4" />
-                    )}
-                  </button>
-                </th>
-                <th className="text-right p-4 text-sm font-medium">
-                  <button
-                    onClick={() => handleSort('latency_ms')}
-                    className="flex items-center gap-1 hover:text-foreground ml-auto"
-                  >
-                    Duration
-                    {sortField === 'latency_ms' && (
-                      sortDirection === 'asc' ? <ChevronUp className="h-4 w-4" /> : <ChevronDown className="h-4 w-4" />
-                    )}
-                  </button>
-                </th>
-                <th className="text-center p-4 text-sm font-medium">Status</th>
-                <th className="text-center p-4 text-sm font-medium">Accepted</th>
-              </tr>
-            </thead>
-            <tbody className="divide-y divide-border">
-              {paginatedSessions.map((session: Session) => (
-                <tr key={session.id} className="hover:bg-accent/50 transition-colors">
-                  <td className="p-4 text-sm font-mono text-muted-foreground">
-                    {session.session_id?.substring(0, 12)}...
-                  </td>
-                  <td className="p-4 text-sm">
-                    {format(new Date(session.timestamp), 'MMM d, yyyy h:mm a')}
-                  </td>
-                  <td className="p-4 text-sm">
-                    <span className="px-2 py-1 rounded-full bg-ruddy-blue/10 text-ruddy-blue text-xs">
-                      {session.model?.split('-').pop() || 'unknown'}
-                    </span>
-                  </td>
-                  <td className="p-4 text-sm text-right font-mono">
-                    {session.total_tokens.toLocaleString()}
-                  </td>
-                  <td className="p-4 text-sm text-right">
-                    {(session.latency_ms / 1000).toFixed(2)}s
-                  </td>
-                  <td className="p-4 text-center">
-                    {session.status_code === 200 ? (
-                      <span className="inline-block px-2 py-1 rounded-full bg-picton-blue/10 text-picton-blue text-xs">
-                        Success
-                      </span>
-                    ) : (
-                      <span className="inline-block px-2 py-1 rounded-full bg-bittersweet/10 text-bittersweet text-xs">
-                        Error
-                      </span>
-                    )}
-                  </td>
-                  <td className="p-4 text-center">
-                    {session.accepted_flag ? (
-                      <span className="text-picton-blue">✓</span>
-                    ) : (
-                      <span className="text-muted-foreground">−</span>
-                    )}
-                  </td>
-=======
       {filteredAndSortedSessions.length === 0 ? (
         <EmptyState
           icon={Database}
@@ -278,7 +180,6 @@
                   </th>
                   <th className="text-center p-4 text-sm font-medium">Status</th>
                   <th className="text-center p-4 text-sm font-medium">Accepted</th>
->>>>>>> 86cb13b5
                 </tr>
               </thead>
               <tbody className="divide-y divide-border">
